--- conflicted
+++ resolved
@@ -22,27 +22,14 @@
 import org.junit.Test
 import org.scalatest.junit.JUnit3Suite
 import kafka.server.KafkaConfig
-<<<<<<< HEAD
-import org.scalatest.junit.JUnitSuite
-import org.junit.{After, Before, Test}
-import kafka.utils.{Utils, MockTime, TestUtils}
-import kafka.common.{InvalidTopicException, OffsetOutOfRangeException}
-import collection.mutable.ArrayBuffer
-=======
 import kafka.common._
 import kafka.utils._
->>>>>>> 602acaf4
 
 class LogManagerTest extends JUnit3Suite {
 
   val time: MockTime = new MockTime()
-<<<<<<< HEAD
-  val maxSegAge = 100
-  val maxLogAge = 1000
-=======
   val maxRollInterval = 100
   val maxLogAgeHours = 10
->>>>>>> 602acaf4
   var logDir: File = null
   var logManager: LogManager = null
   var config: KafkaConfig = null
@@ -54,18 +41,11 @@
     super.setUp()
     config = new KafkaConfig(TestUtils.createBrokerConfig(0, -1)) {
                    override val logFileSize = 1024
-<<<<<<< HEAD
-                   override val enableZookeeper = false
-                   override val flushInterval = 100
-                 }
-    logManager = new LogManager(config, null, time, maxSegAge, -1, maxLogAge, false)
-=======
                    override val flushInterval = 10000
                    override val logRetentionHours = maxLogAgeHours
                  }
     scheduler.startup
     logManager = new LogManager(config, scheduler, time)
->>>>>>> 602acaf4
     logManager.startup
     logDir = logManager.logDirs(0)
   }
@@ -95,30 +75,6 @@
   }
 
   @Test
-  def testInvalidTopicName() {
-    val invalidTopicNames = new ArrayBuffer[String]()
-    invalidTopicNames += ("", ".", "..")
-    var longName = "ATCG"
-    for (i <- 3 to 8)
-      longName += longName
-    invalidTopicNames += longName
-    val badChars = Array('/', '\u0000', '\u0001', '\u0018', '\u001F', '\u008F', '\uD805', '\uFFFA')
-    for (weirdChar <- badChars) {
-      invalidTopicNames += "Is" + weirdChar + "funny"
-    }
-
-    for (i <- 0 until invalidTopicNames.size) {
-      try {
-        logManager.getOrCreateLog(invalidTopicNames(i), 0)
-        fail("Should throw InvalidTopicException.")
-      }
-      catch {
-        case e: InvalidTopicException => "This is good."
-      }
-    }
-  }
-
-  @Test
   def testCleanupExpiredSegments() {
     val log = logManager.getOrCreateLog(name, 0)
     var offset = 0L
@@ -133,15 +89,9 @@
 
     // update the last modified time of all log segments
     val logSegments = log.segments.view
-<<<<<<< HEAD
-    logSegments.foreach(s => s.file.setLastModified(time.currentMs))
-
-    time.currentMs += maxLogAge + 3000
-=======
     logSegments.foreach(_.messageSet.file.setLastModified(time.currentMs))
 
     time.currentMs += maxLogAgeHours*60*60*1000 + 1
->>>>>>> 602acaf4
     logManager.cleanupLogs()
     assertEquals("Now there should only be only one segment.", 1, log.numberOfSegments)
     assertEquals("Should get empty fetch off new log.", 0, log.read(offset+1, 1024).sizeInBytes)
@@ -164,15 +114,6 @@
     val props = TestUtils.createBrokerConfig(0, -1)
     logManager.shutdown()
     config = new KafkaConfig(props) {
-<<<<<<< HEAD
-      override val logFileSize = (10 * (setSize - 1)).asInstanceOf[Int] // each segment will be 10 messages
-      override val enableZookeeper = false
-      override val logRetentionSize = (5 * 10 * setSize + 10).asInstanceOf[Long]
-      override val logRetentionHours = retentionHours
-      override val flushInterval = 100
-    }
-    logManager = new LogManager(config, null, time, maxSegAge, -1, retentionMs, false)
-=======
       override val logFileSize = (10 * (setSize - 1)) // each segment will be 10 messages
       override val logRetentionSize = (5 * 10 * setSize + 10).asInstanceOf[Long]
       override val logRetentionHours = retentionHours
@@ -180,7 +121,6 @@
       override val logRollHours = maxRollInterval
     }
     logManager = new LogManager(config, scheduler, time)
->>>>>>> 602acaf4
     logManager.startup
 
     // create a log
@@ -196,21 +136,13 @@
     // flush to make sure it's written to disk
     log.flush
 
-<<<<<<< HEAD
-    // should be exactly 100 full segments
-=======
     // should be exactly 100 full segments + 1 new empty one
->>>>>>> 602acaf4
     assertEquals("There should be example 100 segments.", 100, log.numberOfSegments)
 
     // this cleanup shouldn't find any expired segments but should delete some to reduce size
     logManager.cleanupLogs()
     assertEquals("Now there should be exactly 6 segments", 6, log.numberOfSegments)
-<<<<<<< HEAD
-    assertEquals("Should get empty fetch off new log.", 0L, log.read(offset, 1024).sizeInBytes)
-=======
     assertEquals("Should get empty fetch off new log.", 0, log.read(offset + 1, 1024).sizeInBytes)
->>>>>>> 602acaf4
     try {
       log.read(0, 1024)
       fail("Should get exception from fetching earlier.")
@@ -232,11 +164,7 @@
                    override val logRollHours = maxRollInterval
                    override val flushIntervalMap = Map("timebasedflush" -> 100)
                  }
-<<<<<<< HEAD
-    logManager = new LogManager(config, null, time, maxSegAge, -1, maxLogAge, false)
-=======
     logManager = new LogManager(config, scheduler, time)
->>>>>>> 602acaf4
     logManager.startup
     val log = logManager.getOrCreateLog(name, 0)
     for(i <- 0 until 200) {
@@ -252,26 +180,6 @@
   def testLeastLoadedAssignment() {
     // create a log manager with multiple data directories
     val props = TestUtils.createBrokerConfig(0, -1)
-<<<<<<< HEAD
-    logManager.close
-    Thread.sleep(100)
-    config = new KafkaConfig(props) {
-                   override val logFileSize = 256
-                   override val enableZookeeper = false
-                   override val topicPartitionsMap = Utils.getTopicPartitions("testPartition:2")
-                   override val flushInterval = 100
-                 }
-    
-    logManager = new LogManager(config, null, time, maxSegAge, -1, maxLogAge, false)
-    logManager.startup
-    
-    for(i <- 0 until 2) {
-      val log = logManager.getOrCreateLog("testPartition", i)
-      for(i <- 0 until 250) {
-        var set = TestUtils.singleMessageSet("test".getBytes())
-        log.append(set)
-      }
-=======
     val dirs = Seq(TestUtils.tempDir().getAbsolutePath, 
                    TestUtils.tempDir().getAbsolutePath, 
                    TestUtils.tempDir().getAbsolutePath)
@@ -285,7 +193,6 @@
       assertEquals("We should have created the right number of logs", partition + 1, logManager.allLogs.size)
       val counts = logManager.allLogs.groupBy(_.dir.getParent).values.map(_.size)
       assertTrue("Load should balance evenly", counts.max <= counts.min + 1)
->>>>>>> 602acaf4
     }
   }
   
